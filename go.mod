--- conflicted
+++ resolved
@@ -3,13 +3,8 @@
 go 1.20
 
 require (
-<<<<<<< HEAD
 	github.com/containerd/containerd v1.6.19
 	github.com/go-git/go-git/v5 v5.11.0
-=======
-	github.com/containerd/containerd v1.6.26
-	github.com/go-git/go-git/v5 v5.5.1
->>>>>>> 19247e62
 	github.com/opencontainers/image-spec v1.1.0-rc2.0.20221013174636-8159c8264e2e
 	github.com/sirupsen/logrus v1.9.3
 	github.com/urfave/cli v1.22.10
@@ -19,17 +14,10 @@
 )
 
 require (
-<<<<<<< HEAD
 	dario.cat/mergo v1.0.0 // indirect
 	github.com/Microsoft/go-winio v0.6.1 // indirect
 	github.com/Microsoft/hcsshim v0.9.7 // indirect
 	github.com/ProtonMail/go-crypto v0.0.0-20230828082145-3c4c8a2d2371 // indirect
-=======
-	github.com/Microsoft/go-winio v0.6.0 // indirect
-	github.com/Microsoft/hcsshim v0.9.10 // indirect
-	github.com/ProtonMail/go-crypto v0.0.0-20221026131551-cf6655e29de4 // indirect
-	github.com/acomagu/bufpipe v1.0.3 // indirect
->>>>>>> 19247e62
 	github.com/cloudflare/circl v1.3.3 // indirect
 	github.com/containerd/cgroups v1.0.4 // indirect
 	github.com/containerd/continuity v0.3.0 // indirect
@@ -65,7 +53,6 @@
 	github.com/skeema/knownhosts v1.2.1 // indirect
 	github.com/xanzy/ssh-agent v0.3.3 // indirect
 	go.opencensus.io v0.24.0 // indirect
-<<<<<<< HEAD
 	golang.org/x/crypto v0.16.0 // indirect
 	golang.org/x/mod v0.12.0 // indirect
 	golang.org/x/net v0.19.0 // indirect
@@ -76,17 +63,5 @@
 	google.golang.org/genproto v0.0.0-20221207170731-23e4bf6bdc37 // indirect
 	google.golang.org/grpc v1.51.0 // indirect
 	google.golang.org/protobuf v1.28.1 // indirect
-=======
-	golang.org/x/crypto v0.4.0 // indirect
-	golang.org/x/mod v0.8.0 // indirect
-	golang.org/x/net v0.9.0 // indirect
-	golang.org/x/sync v0.1.0 // indirect
-	golang.org/x/sys v0.7.0 // indirect
-	golang.org/x/text v0.9.0 // indirect
-	golang.org/x/tools v0.6.0 // indirect
-	google.golang.org/genproto v0.0.0-20230410155749-daa745c078e1 // indirect
-	google.golang.org/grpc v1.56.3 // indirect
-	google.golang.org/protobuf v1.30.0 // indirect
->>>>>>> 19247e62
 	gopkg.in/warnings.v0 v0.1.2 // indirect
 )
--- conflicted
+++ resolved
@@ -53,7 +53,6 @@
 	github.com/skeema/knownhosts v1.1.0 // indirect
 	github.com/xanzy/ssh-agent v0.3.3 // indirect
 	go.opencensus.io v0.24.0 // indirect
-<<<<<<< HEAD
 	golang.org/x/crypto v0.4.0 // indirect
 	golang.org/x/mod v0.8.0 // indirect
 	golang.org/x/net v0.9.0 // indirect
@@ -64,17 +63,5 @@
 	google.golang.org/genproto v0.0.0-20230410155749-daa745c078e1 // indirect
 	google.golang.org/grpc v1.56.3 // indirect
 	google.golang.org/protobuf v1.30.0 // indirect
-=======
-	golang.org/x/crypto v0.14.0 // indirect
-	golang.org/x/mod v0.8.0 // indirect
-	golang.org/x/net v0.17.0 // indirect
-	golang.org/x/sync v0.3.0 // indirect
-	golang.org/x/sys v0.13.0 // indirect
-	golang.org/x/text v0.13.0 // indirect
-	golang.org/x/tools v0.6.0 // indirect
-	google.golang.org/genproto/googleapis/rpc v0.0.0-20230711160842-782d3b101e98 // indirect
-	google.golang.org/grpc v1.58.3 // indirect
-	google.golang.org/protobuf v1.31.0 // indirect
->>>>>>> 5797454b
 	gopkg.in/warnings.v0 v0.1.2 // indirect
 )